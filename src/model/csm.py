import torch
from pytorch3d.structures import Meshes
from pytorch3d.renderer import OpenGLOrthographicCameras

from src.model.articulation import Articulation, MultiArticulation
from src.model.cam_predictor import CameraPredictor, MultiCameraPredictor
from src.model.unet import UNet
from src.model.uv_to_3d import UVto3D
from src.nnutils.geometry import get_scaled_orthographic_projection, convert_3d_to_uv_coordinates
from src.nnutils.rendering import MaskRenderer, DepthRenderer, MaskAndDepthRenderer
from src.nnutils.blocks import get_encoder


class CSM(torch.nn.Module):
    """
    Model for the task of Canonical Surface Mapping.
    This model is a combination of 4 sub models
    - UNet - to predict the sphere coordinates which will be used to generate uv values
    from a given input image and foreground mask
    - UVto3D - to convert UV values to its corresponding 3D points on the mesh template
    - renderer - to render depths and masks for the camera pose
    - CamPredictor - to predict camera poses. Used only if use_gt_cam is True

    B - batch size
    CP - number of camera poses used/predicted
    H - height of the image
    W - with of the image
    K - number of part for mesh
    """

    def __init__(self, template_mesh: Meshes, mean_shape: dict,
                 use_gt_cam: bool = False, num_cam_poses: int = 8,
                 use_sampled_cam=False, use_arti=False, arti_epochs=0, arti_mesh_info: dict = {}, num_in_chans: int = 3):
        """
        :param template_mesh: A pytorch3d.structures.Meshes object which will used for
        rendering depth and mask for a given camera pose
        :param mean_shape: A dictionary containing the following attributes
            - uv_map: A R X R tensor of defining the UV steps. Where R is the resolution of the UV map.
            - verts: A (None, 3) tensor of vertex coordinates of the mean shape
            - faces: A (None, 3) tensor of faces of the mean shape
            - face_inds: A R X R tensor where each value is the index of the face for
        the corresponding UV value in uv_map.
        :param use_gt_cam: True or False. True if you want to use the ground truth camera pose. False if you want to
            use the camera predictor to predict the camera poses
        :param num_cam_poses: Number of camera hypothesis to be used. Should be used in with use_gt_cam=False
        :use_sampled_cam: True of False. True if you want the output from the camera pose sampled according
            to the probabilities. False if you want output for all the predicted camera poses.
            Should be used in with use_gt_cam=False
        :param device: Device to store the tensor. Default: cuda
        """
        super(CSM, self).__init__()

        self.unet = UNet(4, 3, num_downs=5)
        self.uv_to_3d = UVto3D(mean_shape)
        self.template_mesh = template_mesh
        self.renderer = MaskAndDepthRenderer(device=self.template_mesh.device)
        # self.renderer = MaskAndDepthRenderer(meshes=template_mesh)

        self.use_gt_cam = use_gt_cam
        self.use_sampled_cam = use_sampled_cam
        self.use_arti = use_arti

        if not self.use_gt_cam or self.use_arti:
            self.encoder = get_encoder(
                trainable=False, num_in_chans=num_in_chans)

        if not self.use_gt_cam:
            self.multi_cam_pred = MultiCameraPredictor(
                num_hypotheses=num_cam_poses, device=template_mesh.device)
        else:
            num_cam_poses = 1

        if self.use_arti:
            arti_mesh_info["template_mesh"] = template_mesh
            self.arti_epochs = arti_epochs
            self.arti = MultiArticulation(num_hypotheses=num_cam_poses,
                                            device=template_mesh.device, **arti_mesh_info)
        if self.use_sampled_cam:
            num_cam_poses = 1

        self.num_cam_poses = num_cam_poses #number of camera postion used in rendering for each image


    def forward(self, img: torch.Tensor, mask: torch.Tensor,
                scale: torch.Tensor, trans: torch.Tensor, quat: torch.Tensor, epochs: int):
        """
        For the given img and mask
        - uses the unet to predict sphere coordinates
        - converts sphere coordinates to UV values
        - uses UVto3D to get the corresponding 3D points for the UV values
        - use CamPredictor to predict camera poses (if use_gt_cam is False)
        - perform scaled orthographic projection onto the 3D points to
            project them back to image plane
        - use the renderer to render pred_depth and mask for the predicted/gt camera poses

        :param img: A (B X 3 X H X W) tensor of encoded input image
        :param mask: A (B X 1 X H X W) tensor of input image
        :param scale: A (B X 1) tensor of input image
        :param trans: A (B X 2) tensor of translations (tx, ty)
        :param quat: A (B X 3) tensor of quaternions
        :return: A dictionary containing following values
            - pred_positions: A (B X CP X 2 X H X W) tensor containing predicted position of each pixel
                after transforming them to 3D and then projecting back to image plane
            - uv: A (B X 2 X H X W) tensor containing predicted UV values
            - uv_3d: A (B X H*W X 3) tensor containing the 3D coordinates for the corresponding UV values
            - pred_z: A (B X CP X 1 X H X W) tensor containing the z values for the UV values after
                projecting them to the image plane
            - pred_masks: A (B X CP X 1 X H X W) tensor containing the rendered masks of the mesh
                template for the camera poses
            - pred_depths: A (B X CP X 1 X H X W) tensor containing the rendered depths of the mesh
                template for the camera poses
            - (optional) pred_poses: A (B x H x 8 ) amera pose hypotheses,
            - (optional) arti_translation: A (B X K X 3) tensor containing the translation regarding the articulation
        """

        sphere_points = self.unet(torch.cat((img, mask), 1))
        sphere_points = torch.tanh(sphere_points)
        sphere_points = torch.nn.functional.normalize(sphere_points, dim=1)

        img_feats = None
        if (self.use_arti and epochs >= self.arti_epochs) or not self.use_gt_cam:
            img_feats = self.encoder(img)
            img_feats = img_feats.view(len(img_feats), -1)

        rotation, translation, pred_poses, cam_idx = self._get_camera_extrinsics(
            img_feats, scale, trans, quat)

        arti_verts = None
        if self.use_arti and epochs >= self.arti_epochs:
            arti_verts, arti_rotation, arti_translation = self.arti(
                img_feats, self.use_gt_cam, self.use_sampled_cam, cam_idx)


        # TODO: add mesh articulation here, Daniel
        # NOTE: we need N articulated meshes
        # The vertices output is [B x 1 x M(vertices number) x 3 if use_gt_cam or use_sampled_cam, otherwise it is [B x H x M x 3]
        if self.use_arti and epochs >= self.arti_epochs:
            meshes = self._articulate_meshes(arti_verts)
        else:
            meshes = self.template_mesh.extend(img.size(0) * self.num_cam_poses)

        # Project the sphere points onto the template and project them back to image plane
        pred_pos, pred_z, uv, uv_3d = self._get_projected_positions_of_sphere_points(
            sphere_points, rotation, translation, arti_verts)


        # Render depth and mask of the template for the cam pose
        pred_mask, pred_depth = self._render(
            rotation, translation, meshes)

        out = {
            "pred_positions": pred_pos,
            "pred_depths": torch.flip(pred_depth, (-1, -2)),
            "pred_masks": torch.flip(pred_mask, (-1, -2)),
            "pred_z": pred_z,
            "rotation": rotation,
            "translation": translation,
            "uv_3d": uv_3d,
            "uv": uv
        }

        if not self.use_gt_cam:
            out['pred_poses'] = pred_poses

        if self.use_arti and epochs >= self.arti_epochs:
            out["pred_arti_translation"] = arti_translation

        return out

    def _articulate_meshes(self, arti_verts: torch.Tensor):
        """Method to 'apply' articulation to template mesh by creating new meshes with transformed vertices and the faces from the template mesh.

        :param arti_verts: tensor of vertices from the articulated meshes. Result from articulation module.
                Shape: [N x H x V x 3] 
                    N: Batch Size
                    H: Number of hypotheses for the prediction. H = 1 if use_sampled_cam = True else H = 8
                    V: Number of vertices in the mesh
        :return: meshes object containing batch_size*num_hypotheses many articulated versions of the template mesh.
        """

        # batch size * num of hypotheses
        num_articulations = arti_verts.size(0) * arti_verts.size(1)

        # merge hypotheses to the batch size
        new_verts = torch.flatten(arti_verts, end_dim=1)
        # new_verts_view = arti_verts.view(-1,arti_verts.size(2),arti_verts.size(3)) # ; equivalent to the line above

        new_faces = self.template_mesh.faces_padded().repeat(num_articulations, 1, 1)
        articulated_meshes = Meshes(verts=new_verts, faces=new_faces)

        return articulated_meshes

    def _get_camera_extrinsics(self, img_feats, scale, trans, quat):

        pred_poses = None

        # default camera pose sample index, is ignored when not used
        sample_idx = 0
        if self.use_gt_cam:
            rotation, translation = get_scaled_orthographic_projection(
                scale, trans, quat, True)
        else:
            batch_size = img_feats.size(0)
            cam_pred, sample_idx, pred_poses = self.multi_cam_pred(img_feats)

            if self.use_sampled_cam:
                pred_scale, pred_trans, pred_quat, _ = cam_pred
                rotation, translation = get_scaled_orthographic_projection(
                    pred_scale, pred_trans, pred_quat)
            else:
                pred_scale, pred_trans, pred_quat, _ = pred_poses
                rotation, translation = get_scaled_orthographic_projection(
                    pred_scale.view(-1), pred_trans.view(-1,
                                                         2), pred_quat.view(-1, 4)
                )
                rotation = rotation.view(batch_size, -1, 3, 3)
                translation = translation.view(batch_size, -1, 3)

        if self.use_gt_cam or self.use_sampled_cam:
            rotation = rotation.unsqueeze(1)
            translation = translation.unsqueeze(1)

        return rotation, translation, pred_poses, sample_idx

    def _get_projected_positions_of_sphere_points(self, sphere_points, rotation, translation, arti_verts):
        """
        For the given points on unit sphere calculates the 3D coordinates on the mesh template
        and projects them back to image plane

        :param sphere_points: A (B X 3 X H X W) tensor containing the predicted points on the sphere
        :param rotation: A (B X CP X 3 X 3) camera rotation tensor
        :param translation: A (B X CP X 3) camera translation tensor
        :param meshes: A (B X CP X K X 3) articulated mesh vertices tensor or None if no use of articulation
        :return: A tuple(xy, z, uv, uv_3d)
            - xy - (B X CP X 2 X H X W) x,y values of the 3D points after projecting onto image plane
            - z - (B X CP X 1 X H X W) z value of the projection
            - uv - (B X 2 X H X W) UV values of the sphere coordinates
            - uv_3d - (B X H X W X 3) tensor with the 3D coordinates on the mesh
                template for the given sphere coordinates
        """

        uv = convert_3d_to_uv_coordinates(sphere_points.permute(0, 2, 3, 1))
        batch_size = uv.size(0)
        height = uv.size(1)
        width = uv.size(2)
        num_poses = rotation.size(1)

        if arti_verts is not None:
            uv_new = uv.view(batch_size, height*width, 2)
            uv_new = uv_new.unsqueeze(1).repeat(1, num_poses, 1, 1)
            uv_flatten = uv_new.view(-1, 2)
            uv_3d = self.uv_to_3d(uv_flatten, arti_verts).view(batch_size * num_poses, -1, 3)

        else:

            uv_flatten = uv.view(-1, 2)
            uv_3d = self.uv_to_3d(uv_flatten).view(batch_size, 1, -1, 3)
            uv_3d = uv_3d.repeat(1, num_poses, 1, 1).view(
                batch_size*num_poses, -1, 3)

<<<<<<< HEAD
        xyz = torch.bmm(uv_3d, rotation.view(-1, 3, 3)) + \
              translation.view(-1, 1, 3)
        xyz = xyz.view(batch_size, num_poses, height, width, 3)

        xy = xyz[..., :2]
        z = xyz[..., 2:]

        xy = xy.permute(0, 1, 4, 2, 3)
=======
        cameras = OpenGLOrthographicCameras(device=sphere_points.device, R=rotation.view(-1, 3, 3), T=translation.view(-1, 3))
        xyz_cam = cameras.get_world_to_view_transform().transform_points(uv_3d)
        z = xyz_cam[:, :, 2:].view(batch_size, num_poses, height, width, 1)
        xy = cameras.transform_points(uv_3d)[:, :, :2].view(batch_size, num_poses, height, width, 2)

        xy = xy.permute(0, 1, 4, 2, 3).flip(2)
>>>>>>> 75853a26
        z = z.permute(0, 1, 4, 2, 3)
        uv = uv.permute(0, 3, 1, 2)
        uv_3d = uv_3d.view(batch_size, num_poses, height, width, 3)[
            :, 0, :, :, :].squeeze()

        return xy, z, uv, uv_3d

    def _render(self, rotation: torch.Tensor, translation: torch.Tensor, meshes: Meshes) -> (torch.Tensor, torch.Tensor):

        batch_size = rotation.size(0)
        cam_poses = rotation.size(1)

        pred_mask, pred_depth = self.renderer(
            rotation.view(-1, 3, 3),
            translation.view(-1, 3),
            meshes)

        height = pred_mask.size(1)
        width = pred_mask.size(2)

        pred_mask = pred_mask.view(batch_size, cam_poses, 1, height, width)
        pred_depth = pred_depth.view(batch_size, cam_poses, 1, height, width)

        # Pytorch renderer returns -1 values for the empty pixels which
        # when directly used results in wrong loss calculation so changing the values to the max + 1
        pred_depth = pred_depth * \
            torch.ceil(pred_mask) + (1 - torch.ceil(pred_mask)) * \
            pred_depth.max()

        return pred_mask, pred_depth<|MERGE_RESOLUTION|>--- conflicted
+++ resolved
@@ -258,23 +258,12 @@
             uv_3d = uv_3d.repeat(1, num_poses, 1, 1).view(
                 batch_size*num_poses, -1, 3)
 
-<<<<<<< HEAD
-        xyz = torch.bmm(uv_3d, rotation.view(-1, 3, 3)) + \
-              translation.view(-1, 1, 3)
-        xyz = xyz.view(batch_size, num_poses, height, width, 3)
-
-        xy = xyz[..., :2]
-        z = xyz[..., 2:]
-
-        xy = xy.permute(0, 1, 4, 2, 3)
-=======
         cameras = OpenGLOrthographicCameras(device=sphere_points.device, R=rotation.view(-1, 3, 3), T=translation.view(-1, 3))
         xyz_cam = cameras.get_world_to_view_transform().transform_points(uv_3d)
         z = xyz_cam[:, :, 2:].view(batch_size, num_poses, height, width, 1)
         xy = cameras.transform_points(uv_3d)[:, :, :2].view(batch_size, num_poses, height, width, 2)
 
         xy = xy.permute(0, 1, 4, 2, 3).flip(2)
->>>>>>> 75853a26
         z = z.permute(0, 1, 4, 2, 3)
         uv = uv.permute(0, 3, 1, 2)
         uv_3d = uv_3d.view(batch_size, num_poses, height, width, 3)[
