import torch
from pytorch3d.structures import Meshes

from src.model.articulation import Articulation, MultiArticulation
from src.model.cam_predictor import CameraPredictor, MultiCameraPredictor
from src.model.unet import UNet
from src.model.uv_to_3d import UVto3D
from src.nnutils.geometry import get_scaled_orthographic_projection, convert_3d_to_uv_coordinates
from src.nnutils.rendering import MaskRenderer, DepthRenderer, MaskAndDepthRenderer


class CSM(torch.nn.Module):
    """
    Model for the task of Canonical Surface Mapping.
    This model is a combination of 4 sub models
    - UNet - to predict the sphere coordinates which will be used to generate uv values
    from a given input image and foreground mask
    - UVto3D - to convert UV values to its corresponding 3D points on the mesh template
    - renderer - to render depths and masks for the camera pose
    - CamPredictor - to predict camera poses. Used only if use_gt_cam is True

    B - batch size
    CP - number of camera poses used/predicted
    H - height of the image
    W - with of the image
    K - number of part for mesh
    """

    def __init__(self, template_mesh: Meshes, mean_shape: dict,
                 use_gt_cam: bool = False, num_cam_poses: int = 8,
                 use_sampled_cam=False, use_arti = False, arti_mesh_info: dict = {}):
        """
        :param template_mesh: A pytorch3d.structures.Meshes object which will used for
        rendering depth and mask for a given camera pose
        :param mean_shape: A dictionary containing the following attributes
            - uv_map: A R X R tensor of defining the UV steps. Where R is the resolution of the UV map.
            - verts: A (None, 3) tensor of vertex coordinates of the mean shape
            - faces: A (None, 3) tensor of faces of the mean shape
            - face_inds: A R X R tensor where each value is the index of the face for
        the corresponding UV value in uv_map.
        :param use_gt_cam: True or False. True if you want to use the ground truth camera pose. False if you want to
            use the camera predictor to predict the camera poses
        :param num_cam_poses: Number of camera hypothesis to be used. Should be used in with use_gt_cam=False
        :use_sampled_cam: True of False. True if you want the output from the camera pose sampled according 
            to the probabilities. False if you want output for all the predicted camera poses. 
            Should be used in with use_gt_cam=False
        :param device: Device to store the tensor. Default: cuda
        """
        super(CSM, self).__init__()

        self.unet = UNet(4, 3)
        self.uv_to_3d = UVto3D(mean_shape)
        self.renderer = MaskAndDepthRenderer(meshes=template_mesh)

        self.use_gt_cam = use_gt_cam
        self.use_sampled_cam = use_sampled_cam
        self.use_arti = use_arti

        if not self.use_gt_cam:
            self.multi_cam_pred = MultiCameraPredictor(num_hypotheses=num_cam_poses,device=template_mesh.device)

        if self.use_arti:
            arti_mesh_info["template_mesh"] = template_mesh
            self.arti_epochs = arti_mesh_info.pop("arti_epochs")
            if not self.use_gt_cam:
                _encoders = [cpp.encoder for cpp in self.cam_preds ]
                self.arti = MultiArticulation(num_hypotheses=num_cam_poses, encoder=_encoders,
                                              device=template_mesh.device, **arti_mesh_info)
            if self.use_gt_cam:
                self.arti = Articulation(device=template_mesh.device, **arti_mesh_info)

    def forward(self, img: torch.Tensor, mask: torch.Tensor,
                scale: torch.Tensor, trans: torch.Tensor, quat: torch.Tensor, epochs: int):
        """
        For the given img and mask
        - uses the unet to predict sphere coordinates
        - converts sphere coordinates to UV values
        - uses UVto3D to get the corresponding 3D points for the UV values
        - use CamPredictor to predict camera poses (if use_gt_cam is False)
        - perform scaled orthographic projection onto the 3D points to
            project them back to image plane
        - use the renderer to render pred_depth and mask for the predicted/gt camera poses

        :param img: A (B X 3 X H X W) tensor of input image
        :param mask: A (B X 1 X H X W) tensor of input image
        :param scale: A (B X 1) tensor of input image
        :param trans: A (B X 2) tensor of translations (tx, ty)
        :param quat: A (B X 3) tensor of quaternions
        :return: A dictionary containing following values
            - pred_positions: A (B X CP X 2 X H X W) tensor containing predicted position of each pixel
                after transforming them to 3D and then projecting back to image plane
            - uv: A (B X 2 X H X W) tensor containing predicted UV values
            - uv_3d: A (B X H*W X 3) tensor containing the 3D coordinates for the corresponding UV values
            - pred_z: A (B X CP X 1 X H X W) tensor containing the z values for the UV values after
                projecting them to the image plane
            - pred_masks: A (B X CP X 1 X H X W) tensor containing the rendered masks of the mesh
                template for the camera poses
            - pred_depths: A (B X CP X 1 X H X W) tensor containing the rendered depths of the mesh
                template for the camera poses
            - (optional) pred_poses: A (B x H x 8 ) amera pose hypotheses,
            - (optional)arti_translation: A (B X K X 3) tensor containing the translation regarding the articulation 
        """

        sphere_points = self.unet(torch.cat((img, mask), 1))
        sphere_points = torch.tanh(sphere_points)
        sphere_points = torch.nn.functional.normalize(sphere_points, dim=1)

<<<<<<< HEAD
        rotation, translation, pred_poses = self._get_camera_extrinsics(img, scale, trans, quat)
        # TODO: add articulation prediction here, Letian

        # TODO: add mesh articulation here, Daniel
        # NOTE: we need N articulated meshes
=======
        #modify the output of _get_camera_extrinsics
        if self.use_gt_cam:
            rotation, translation, pred_poses = self._get_camera_extrinsics(img, scale, trans, quat)
        else:
            rotation, translation, pred_poses, camera_id = self._get_camera_extrinsics(img, scale, trans, quat)

        if self.use_arti and epochs >= self.arti_threshold:
            if self.use_gt_cam:
                arti_verts, arti_translation = self.arti.forward(img)
            else:
                arti_verts, arti_translation = self.arti.forward(img, camera_id)

>>>>>>> c29c2ff0

        # Project the sphere points onto the template and project them back to image plane
        pred_pos, pred_z, uv, uv_3d = self._get_projected_positions_of_sphere_points(
            sphere_points, rotation, translation)

        # Render depth and mask of the template for the cam pose
        pred_mask, pred_depth = self._render(rotation, translation)

        out = {
            "pred_positions": pred_pos,
            "pred_depths": torch.flip(pred_depth, (-1, -2)),
            "pred_masks": torch.flip(pred_mask, (-1, -2)),
            "pred_z": pred_z,
            "uv_3d": uv_3d,
            "uv": uv
        }

        if not self.use_gt_cam:
            out['pred_poses'] = pred_poses

        if self.use_arti:
            out["pred_arti_translation"] = arti_translation

        return out

    def _get_camera_extrinsics(self, img, scale, trans, quat):

        batch_size = img.size(0)
        pred_poses = None
        
        if self.use_gt_cam:
            rotation, translation = get_scaled_orthographic_projection(
                scale, trans, quat, True)
        else:
            cam_pred, sample_idx, pred_poses = self.multi_cam_pred(img)
            
            if self.use_sampled_cam:
                pred_scale, pred_trans, pred_quat, _ = cam_pred
                rotation, translation = get_scaled_orthographic_projection(
                    pred_scale, pred_trans, pred_quat)
            else:
                pred_scale, pred_trans, pred_quat, _ = pred_poses
                rotation, translation = get_scaled_orthographic_projection(
                    pred_scale.view(-1), pred_trans.view(-1, 2), pred_quat.view(-1, 4)
                )
                rotation = rotation.view(batch_size, -1, 3, 3)
                translation = translation.view(batch_size, -1, 2)

        if self.use_gt_cam or self.use_sampled_cam:
            rotation = rotation.unsqueeze(1)
            translation = translation.unsqueeze(1)

        if self.use_gt_cam:
            return rotation, translation, pred_poses
        else:
            return rotation, translation, pred_poses, sample_idx

    def _get_projected_positions_of_sphere_points(self, sphere_points, rotation, translation):
        """
        For the given points on unit sphere calculates the 3D coordinates on the mesh template
        and projects them back to image plane

        :param sphere_points: A (B X 3 X H X W) tensor containing the predicted points on the sphere
        :param rotation: A (B X CP X 3 X 3) camera rotation tensor
        :param translation: A (B X CP X 3) camera translation tensor
        :return: A tuple(xy, z, uv, uv_3d)
            - xy - (B X CP X 2 X H X W) x,y values of the 3D points after projecting onto image plane
            - z - (B X CP X 1 X H X W) z value of the projection
            - uv - (B X 2 X H X W) UV values of the sphere coordinates
            - uv_3d - (B X H X W X 3) tensor with the 3D coordinates on the mesh
                template for the given sphere coordinates
        """

        uv = convert_3d_to_uv_coordinates(sphere_points.permute(0, 2, 3, 1))
        batch_size = uv.size(0)
        height = uv.size(1)
        width = uv.size(2)
        num_poses = rotation.size(1)

        uv_flatten = uv.view(-1, 2)
        uv_3d = self.uv_to_3d(uv_flatten).view(batch_size, 1, -1, 3)
        uv_3d = uv_3d.repeat(1, num_poses, 1, 1).view(batch_size*num_poses, -1, 3)

        xyz = torch.bmm(uv_3d, rotation.view(-1, 3, 3)) + translation.view(-1, 1, 3)
        xyz = xyz.view(batch_size, num_poses, height, width, 3)

        xy = xyz[:, :, :, :, :2]
        z = xyz[:, :, :, :, 2:]

        xy = xy.permute(0, 1, 4, 2, 3)
        z = z.permute(0, 1, 4, 2, 3)
        uv = uv.permute(0, 3, 1, 2)
        uv_3d = uv_3d.view(batch_size, num_poses, height, width, 3)[:, 0, :, :, :].squeeze()

        return xy, z, uv, uv_3d

    def _render(self, rotation: torch.Tensor, translation: torch.Tensor) -> (torch.Tensor, torch.Tensor):

        batch_size = rotation.size(0)
        cam_poses = rotation.size(1)

        pred_mask, pred_depth = self.renderer(
            rotation.view(-1, 3, 3),
            translation.view(-1, 3))

        height = pred_mask.size(1)
        width = pred_mask.size(2)

        pred_mask = pred_mask.view(batch_size, cam_poses, 1, height, width)
        pred_depth = pred_depth.view(batch_size, cam_poses, 1, height, width)

        # Pytorch renderer returns -1 values for the empty pixels which
        # when directly used results in wrong loss calculation so changing the values to the max + 1
        pred_depth = pred_depth * torch.ceil(pred_mask) + (1 - torch.ceil(pred_mask)) * pred_depth.max()

        return pred_mask, pred_depth<|MERGE_RESOLUTION|>--- conflicted
+++ resolved
@@ -105,13 +105,6 @@
         sphere_points = torch.tanh(sphere_points)
         sphere_points = torch.nn.functional.normalize(sphere_points, dim=1)
 
-<<<<<<< HEAD
-        rotation, translation, pred_poses = self._get_camera_extrinsics(img, scale, trans, quat)
-        # TODO: add articulation prediction here, Letian
-
-        # TODO: add mesh articulation here, Daniel
-        # NOTE: we need N articulated meshes
-=======
         #modify the output of _get_camera_extrinsics
         if self.use_gt_cam:
             rotation, translation, pred_poses = self._get_camera_extrinsics(img, scale, trans, quat)
@@ -119,13 +112,17 @@
             rotation, translation, pred_poses, camera_id = self._get_camera_extrinsics(img, scale, trans, quat)
 
         if self.use_arti and epochs >= self.arti_threshold:
+        # TODO: add articulation prediction here, Letian
+
             if self.use_gt_cam:
                 arti_verts, arti_translation = self.arti.forward(img)
             else:
                 arti_verts, arti_translation = self.arti.forward(img, camera_id)
 
->>>>>>> c29c2ff0
-
+        
+        # TODO: add mesh articulation here, Daniel
+        # NOTE: we need N articulated meshes
+        
         # Project the sphere points onto the template and project them back to image plane
         pred_pos, pred_z, uv, uv_3d = self._get_projected_positions_of_sphere_points(
             sphere_points, rotation, translation)
