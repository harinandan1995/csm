--- conflicted
+++ resolved
@@ -45,16 +45,10 @@
 
         self.unet = UNet(4, 3).to(self.device)
         self.uv_to_3d = UVto3D(mean_shape).to(self.device)
-<<<<<<< HEAD
-        # self.mask_renderer = MaskRenderer(meshes=template_mesh, device=self.device)  # keep separate renderers
-        # self.depth_renderer = DepthRenderer(meshes=template_mesh, device=self.device)  # keep separate renderers
-        self.renderer = CombinedRenderer(meshes=template_mesh, device=self.device)  # keep separate renderers
-=======
         self.mask_render = MaskRenderer(device=self.device)
         self.depth_render = DepthRenderer(device=self.device)
         self.template_mesh = template_mesh
         self.use_gt_cam = use_gt_cam
->>>>>>> e2a80d62
 
         if not self.use_gt_cam:
             self.cam_predictor = CameraPredictor(self.device)
@@ -112,15 +106,9 @@
         # Project the sphere points onto the template and project them back to image plane
         pred_pos, pred_z, uv, uv_3d = self._get_projected_positions_of_sphere_points(
             sphere_points, rotation, translation)
-<<<<<<< HEAD
-        # meshes are stored in the renderer so they dont need to be passed
-        depth, pred_mask = self.renderer(rotation, translation)
-        depth[depth < 0] = depth.max()+1
-=======
 
         # Render depth and mask of the template for the cam pose
         pred_mask, pred_depth = self._render(rotation, translation)
->>>>>>> e2a80d62
 
         out = {
             "pred_positions": pred_pos,
