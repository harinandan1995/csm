from pytorch3d.structures import Meshes
import torch
import torch.nn as nn
import torch.nn.functional as F
from pytorch3d.transforms import so3_exponential_map


class TreeNode:
    def __init__(self, x):
        self.val = x
        self.children = []


#TODO: test axis prediction if angle prediction is done.
class ArticulationPredictor(nn.Module):
    """
    Articulation predictor.
    It predicts angle (in axis-angle representation) and translation for articulation.
    """
    def __init__(self, num_parts, num_feats=512, num_rots = 2, num_trans = 3, device='cuda', axis_move = False):
        """
        :param num_parts: the number of part of object
        :param num_feats: the number of feats extracted from images
        :param num_rots: the number of parameters used for angle prediction
        :param num_trans: the number of parameters used for translation prediction
        :param device: 
        :param axis_move: flag indicates whether predict translation.
        """
        super(ArticulationPredictor, self).__init__()
        self._num_parts = num_parts
        self._num_feats = num_feats
        self._num_rots = num_rots
        self._num_trans = num_trans
        self.fc = nn.Sequential(
            nn.Linear(num_feats, num_feats),
            nn.LeakyReLU(),
            nn.Linear(num_feats, num_feats),
            nn.LeakyReLU(),
            nn.Linear(num_feats, num_parts * (num_rots + num_trans))
        )
        self.axis = nn.Parameter(torch.FloatTensor(
            [1, 0, 0]).unsqueeze(0).repeat(num_parts, 1).to(device))
        if not axis_move:
            self.axis.requires_grad = False

    def forward(self, x):
        """
        :param x: input features
        :return: A tuple (R, t)
            - R: [N x K x 3 x 3] Rotation matrix for part transformation.
            - t: [N x K x 3 x 1] Translation for part transformation.
            N = batch size, K = number of part
        """
        
        batch_size = len(x)
        vec = self.fc.forward(x)

        # convert NXC tensor to a NXPX3 vector
        vec = vec.view(-1, self._num_parts, (self._num_rots + self._num_trans))
        vec_rot = vec[..., 0:(self._num_rots+1)]
        vec_tran = vec[..., self._num_rots:].unsqueeze(-1)
        vec_rot = F.normalize(vec_rot, dim=-1)
        angle = torch.atan2(vec_rot[..., 1], vec_rot[..., 0]).unsqueeze(-1).repeat(1, 1, 3)
        self.axis.data = F.normalize(self.axis, dim=-1).data
        axis = self.axis.unsqueeze(0).repeat(batch_size, 1, 1)

        axis = axis.view(-1, 3)
        angle = angle.view(-1, 3)

        R = so3_exponential_map(angle * axis)
        R = R.view(batch_size,self._num_parts,3,3)
        return R, vec_tran


class Articulation(nn.Module):
    """
    Articulation predictor for part transforamtion prediction. 
    It predicts part transforamtion in the form of vertcies coordinate based on an image.
    """

    def __init__(self,  template_mesh: Meshes, parts: list, num_parts: int, rotation_center: dict,
            parent: dict, alpha=None, num_feats=512, num_rots=2, num_trans = 3,  encoder=None, device='cuda'):
        """
        :param mesh: The base mesh for the certain category.
        :param parts: K element list. Each element in the list represent the part of each vertice in mesh (range:[0, num_parts - 1])
        :param num_parts: The number of parts in mesh.
        :param rotation_center: The rotation center of each part. e.g. rotation_center[index0] -> XYZ coordinate of index0
        :param parent: A dictionary describe the child-parent relationship between parts. e.g. parent[index0] -> index_for_parent_of_index0
        :param alpha: [K x P] The weight of each vertices for each parts
        :param num_feats:The number of extracted features from the encoder.
        :param num_rots: The number of parameter used in rotation prediction.
        :param num_trans: The number of parameter used in translation prediction.
        :param device: 
            K = the number of mesh vertice, P = the number of parts
        """

        super(Articulation, self).__init__()
        self.device = device

        #if not encoder:
        #    self._encoder = get_encoder(trainable=False)
        #else:
        #    self._encoder = encoder

        self._num_feats = num_feats
        self._num_rots = num_rots
        self._num_parts = num_parts
        self._num_trans = num_trans
        self._predictor = ArticulationPredictor(num_parts, num_feats, num_rots, num_trans, device)

        self._mesh = template_mesh
        self._v_to_p = parts # list: vertice -> part
        # dict: part -> [vertices],  # dict: part -> num   
        self._p_to_v, self._p_n= get_p_to_v(parts, num_parts)    
        self._r_c = get_r_c(rotation_center, num_parts).to(device)
        self._r_c.requires_grad = False

        self._parent = parent
        # p: [p, parent, grand_parent], no use now
        self._relationship = get_relationship(parent)
        # tree, [p_1, p_2, ...] if x < y, p_x could not be parent of p_y
        self._tree, self._order_list = get_tree_order(parent)

        self._alpha = None
        if alpha is not None:
            self._alpha = torch.FloatTensor(alpha).to(self.device)

    def forward(self, x):
        """
        Predicts the articulation to an input features.
        :param x: [N x C x H x W]  The input images, for which the articulation should be predicted.
            N - batch size
            C - the number of channel
            [H, W] - height and weight for images
            K - the number of mesh vertice
            P - the  number of parts
        :return: A tuple (verts, loss)
            - verts:[N x K x 3] The corrdinate of vertices for articulation prediction.
            - t_net:[N x P x 3] The corresponding loss for translation.
        """

        #x = self._encoder(x)
        x = x.view(-1, self._num_feats)
        batch_size = len(x)

        R, t = self._predictor(x)

        # TODO: Add translation for future
        if True:
            t = torch.zeros([batch_size, self._num_parts, 3, 1]).to(self.device)
        
        t_net = t

        rotation_center = self._r_c.unsqueeze(0).unsqueeze(-1).repeat(batch_size,1,1,1)

        t_part = torch.zeros_like(t, requires_grad = True).to(self.device)
        t_global = torch.zeros_like(t, requires_grad=True).to(self.device)
        R_global = torch.zeros_like(R, requires_grad=True).to(self.device)
        for k in self._order_list:
            t_part[:,k,...] = - torch.bmm(R[:,k,...],rotation_center[:,k,...]) + rotation_center[:,k,...] + t[:,k,...]
            if self._parent[k] != -1:
<<<<<<< HEAD
                R_global[:,k,...] = torch.bmm(R[:,self._parent[k],...],R[:,k,...])
                t_global[:,k,...] = torch.bmm(R_global[:,self._parent[k],...],t_part[:,k,...]) + t_global[:,self._parent[k],...]
            else:
                t_global[:, k, ...] = t_part[:,k,...]
                R_global[:, k, ...] = R[:,k,...]

        verts = self._mesh.verts_list()[0]
        verts = verts.unsqueeze(0).unsqueeze(-1).repeat(batch_size,1,1,1)
        arti_verts = torch.zeros_like(verts, requires_grad = True).to(self.device)

        if self._alpha is not None:
            alpha = self._alpha.unsqueeze(0).unsqueeze(-1).repeat(batch_size,1,1,3) #[N x K x P x 3]
            alpha = alpha.transpose(2,3)                                            #[N x K x 3 x P]
            non_soften_verts = torch.zeros_like(verts, requires_grad = True).to(self.device)
            non_soften_verts = non_soften_verts.repeat(1,1,1,self._num_parts) #[N x K x 3 x P]
            for k in self._order_list:
                non_soften_verts[..., k] =  (torch.matmul(R_global[:,[k],...], verts) + t_global[:,[k],...]).squeeze(-1)
=======
                R[:, k, ...] = torch.bmm(
                    R[:, self._parent[k], ...], R[:, k, ...])
                t[:, k, ...] = torch.bmm(
                    R[:, self._parent[k], ...], t[:, k, ...]) + t[:, self._parent[k], ...]

        verts = self._mesh.verts_list()[0]
        verts = verts.unsqueeze(0).unsqueeze(-1).repeat(batch_size, 1, 1, 1)
        arti_verts = torch.zeros_like(verts, requires_grad=True)

        if self._alpha:
            alpha = self._alpha.unsqueeze(
                0).unsqueeze(-1).repeat(batch_size, 1, 1, 3)  # [N x K x P x 3]
            alpha = alpha.transpose(2, 3)  # [N x K x 3 x P]
            non_soften_verts = torch.zeros_like(verts, requires_grad=True)
            non_soften_verts = non_soften_verts.repeat(
                1, 1, 1, 1, self._num_parts)  # [N x K x 3 x P]
            for k in self._order_list:
                non_soften_verts[..., k] = (torch.matmul(
                    R[:, [k], ...], verts) + t[:, [k], ...]).squeeze(-1)
>>>>>>> e64bc899

            arti_verts = (alpha * non_soften_verts).sum(-1)

        else:
            for k in self._order_list:
                ele_k = self._p_to_v[k]
                arti_verts[:,ele_k,...] =  torch.matmul(R[:,[k],...], verts[:,ele_k,...]) + t[:,[k],...]

        arti_verts = arti_verts.squeeze(-1)
        t_net = t_net.squeeze(-1)
        #loss = t_net.pow(2).sum(-1).view(-1, self._num_parts).sum(-1)

        return arti_verts, t_net



class MultiArticulation(nn.Module):
    """Module for predicting a set of articulation pose."""

    def __init__(self, num_hypotheses=8, **kwargs):
        """
        :param num_hypotheses: number of articulation pose which should be predicted.
        :param encoder: a list of encoder used in prediction
        :param kwargs: arguments which are passed through to the single articulation  predictors.
        """
        super(MultiArticulation, self).__init__()
        self.num_hypotheses = num_hypotheses

        self.arti = nn.ModuleList(
               [Articulation(**kwargs) for _ in range(num_hypotheses)])
        #if encoder is None:
        #    self.arti = nn.ModuleList(
        #        [Articulation(**kwargs) for _ in range(num_hypotheses)])
        #else:
        #    assert len(encoder) == num_hypotheses
        #    #self.arti = nn.ModuleList(
        #    self.arti =  [Articulation(encoder=encoder[i], **kwargs) for i in range(num_hypotheses)]#)

    def forward(self, x, index_list):
        """Predict a certain number of articulation. 
        ::param x: [N x C x H x W]  The input images, for which the articulation should be predicted.
            N - batch size
            C - the number of channel
            [H, W] - height and weight for images
            K - the number of mesh vertice
        :param index_list: [N] list of the index indicates which articulation is used
        :return: A tuple (verts, loss)
            - pred_verts:[N x K x 3] The corrdinate of vertices for articulation prediction.for i-th camera
            - pred_t:[N x P x 3] The corresponding loss for translation.for i-th camera

        """

        pred = [ self.arti[index](x[[num],...]) for num, index in enumerate(index_list)]
        pred_verts, pred_t = zip(*pred)
        pred_verts = list(pred_verts)
        pred_t = list(pred_t)
        pred_verts = torch.cat(pred_verts, dim = 0)
        pred_t = torch.cat(pred_t, dim = 0)

        return pred_verts, pred_t


def get_p_to_v(parts: list, num_parts: int):
    parts_info = {}
    parts_stat = {}
    for i in range(num_parts):
        parts_info[i] = []
        parts_stat = 0

    for j, ele in enumerate(parts):
        parts_info[ele] += [j]
        parts_stat += 1

    return parts_info, parts_stat


def get_relationship(relationship: dict):
    rela = {}
    for i in range(len(relationship)):
        rela[i] = [i]
        j = relationship[i]
        while j != -1:
            rela[i] = [j] + rela[i]
            j = relationship[j]
    return rela


def get_tree_order(relationship: dict):
    tree_list = []
    order = []
    root = None
    p = None
    num_max = 1
    for i in range(len(relationship)):
        if relationship[i] == -1:
            root = TreeNode(i)
            tree_list.append(root)
            order.append(i)

    while len(tree_list) != 0:
        for i in range(len(relationship)):
            if relationship[i] == tree_list[0].val:
                p = TreeNode(i)
                tree_list[0].children.append(p)
                tree_list.append(p)
                order.append(i)
        del tree_list[0]
    return root, order


def get_r_c(rotation_center, num_parts):
    r_c_list = []
    assert len(rotation_center) == num_parts
    for k in range(num_parts):
        assert k in rotation_center.keys()
        r_c_list += [rotation_center[k]]

    return torch.FloatTensor(r_c_list)


def get_encoder(trainable=False):
    """
    Loads resnet18 and extracts the pre-trained convolutional layers for feature extraction.
    Pre-trained layers are frozen.
    :param trainable: bool. whether to train the resnet layers  
    :return: Feature extractor from resnet18
    """

    resnet = torch.hub.load(
        'pytorch/vision:v0.6.0', 'resnet18', pretrained=True)
    encoder = nn.Sequential(
                            *([*resnet.children()][:-1]))
    if not trainable:
        for param in encoder.parameters():
            param.requires_grad = True
    return encoder

<<<<<<< HEAD


#def axang2quat(angle, axis):
=======
# def axang2quat(angle, axis):
>>>>>>> e64bc899
#    cangle = torch.cos(angle/2)
#    sangle = torch.sin(angle/2)
#    qw = cangle
#    qx =  axis[...,None,0]*sangle
#    qy = axis[...,None,1]*sangle
#    qz = axis[...,None,2]*sangle
#    quat = torch.cat([qw, qx, qy, qz], dim=-1)
#    return quat<|MERGE_RESOLUTION|>--- conflicted
+++ resolved
@@ -159,7 +159,7 @@
         for k in self._order_list:
             t_part[:,k,...] = - torch.bmm(R[:,k,...],rotation_center[:,k,...]) + rotation_center[:,k,...] + t[:,k,...]
             if self._parent[k] != -1:
-<<<<<<< HEAD
+
                 R_global[:,k,...] = torch.bmm(R[:,self._parent[k],...],R[:,k,...])
                 t_global[:,k,...] = torch.bmm(R_global[:,self._parent[k],...],t_part[:,k,...]) + t_global[:,self._parent[k],...]
             else:
@@ -177,27 +177,6 @@
             non_soften_verts = non_soften_verts.repeat(1,1,1,self._num_parts) #[N x K x 3 x P]
             for k in self._order_list:
                 non_soften_verts[..., k] =  (torch.matmul(R_global[:,[k],...], verts) + t_global[:,[k],...]).squeeze(-1)
-=======
-                R[:, k, ...] = torch.bmm(
-                    R[:, self._parent[k], ...], R[:, k, ...])
-                t[:, k, ...] = torch.bmm(
-                    R[:, self._parent[k], ...], t[:, k, ...]) + t[:, self._parent[k], ...]
-
-        verts = self._mesh.verts_list()[0]
-        verts = verts.unsqueeze(0).unsqueeze(-1).repeat(batch_size, 1, 1, 1)
-        arti_verts = torch.zeros_like(verts, requires_grad=True)
-
-        if self._alpha:
-            alpha = self._alpha.unsqueeze(
-                0).unsqueeze(-1).repeat(batch_size, 1, 1, 3)  # [N x K x P x 3]
-            alpha = alpha.transpose(2, 3)  # [N x K x 3 x P]
-            non_soften_verts = torch.zeros_like(verts, requires_grad=True)
-            non_soften_verts = non_soften_verts.repeat(
-                1, 1, 1, 1, self._num_parts)  # [N x K x 3 x P]
-            for k in self._order_list:
-                non_soften_verts[..., k] = (torch.matmul(
-                    R[:, [k], ...], verts) + t[:, [k], ...]).squeeze(-1)
->>>>>>> e64bc899
 
             arti_verts = (alpha * non_soften_verts).sum(-1)
 
@@ -335,13 +314,8 @@
             param.requires_grad = True
     return encoder
 
-<<<<<<< HEAD
-
-
 #def axang2quat(angle, axis):
-=======
-# def axang2quat(angle, axis):
->>>>>>> e64bc899
+
 #    cangle = torch.cos(angle/2)
 #    sangle = torch.sin(angle/2)
 #    qw = cangle
