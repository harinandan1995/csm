--- conflicted
+++ resolved
@@ -142,12 +142,6 @@
     return entropy
 
 
-<<<<<<< HEAD
-    return entropy
-
-
-=======
->>>>>>> 1b7a0703
 def articulation_loss(translation,  reduction='mean'):
     """
     :param [B X 1 x K X 3] or [B X 8 x K X 3] translation  
