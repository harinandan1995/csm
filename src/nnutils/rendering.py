--- conflicted
+++ resolved
@@ -3,14 +3,9 @@
 import torch
 import torch.nn as nn
 from pytorch3d.renderer import (
-<<<<<<< HEAD
-    RasterizationSettings, MeshRenderer, MeshRasterizer, BlendParams,
-    SoftSilhouetteShader, HardPhongShader, OpenGLOrthographicCameras,
+    SoftSilhouetteShader, RasterizationSettings, MeshRenderer, MeshRasterizer, BlendParams,
+    OpenGLOrthographicCameras,
     PointLights, TexturedSoftPhongShader
-=======
-    RasterizationSettings, MeshRasterizer, BlendParams,
-    SoftSilhouetteShader, OpenGLOrthographicCameras
->>>>>>> d4e33489
 )
 from pytorch3d.structures import Meshes
 
@@ -167,17 +162,8 @@
 
         # TODO: check how to implement weak perspective (scaled orthographic).
         cameras = OpenGLOrthographicCameras(device=self.device)
-<<<<<<< HEAD
-        # cameras = OpenGLPerspectiveCameras(device=self.device)
-        blend_params = BlendParams(sigma=1e-4, gamma=1e-4)
-
-        raster_settings = RasterizationSettings(
-            image_size=image_size,
-        )
-=======
 
         raster_settings = RasterizationSettings(image_size=image_size)
->>>>>>> d4e33489
         self._rasterizer = MeshRasterizer(
             cameras=cameras,
             raster_settings=raster_settings
@@ -207,8 +193,7 @@
         image = self._shader(fragments, meshes_batch)
         depth_map = fragments.zbuf
 
-<<<<<<< HEAD
-        return torch.ceil(image[..., 3]), depth_map[..., 0]
+        return image, depth_map[..., 0]
 
 
 class ColorRenderer(nn.Module):
@@ -239,7 +224,4 @@
 
         color_image = self.renderer(self.meshes.extend(rotation.size(0)), R=rotation, T=translation)
 
-        return color_image
-=======
-        return image, depth_map[..., 0]
->>>>>>> d4e33489
+        return color_image