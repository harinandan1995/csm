import json
import os.path as osp

import matplotlib.pyplot as plt
import numpy as np
import pandas as pd
import seaborn as sns
import torch
from pytorch3d.renderer import OpenGLOrthographicCameras

from src.data.cub_dataset import CubDataset
from src.data.imnet_dataset import ImnetDataset
from src.data.p3d_dataset import P3DDataset
from src.estimators.trainer import ITrainer
from src.model.csm import CSM
from src.nnutils.color_transform import draw_key_points, sample_uv_contour
from src.nnutils.geometry import (convert_3d_to_uv_coordinates,
                                  get_gt_positions_grid)
from src.nnutils.losses import *
from src.utils.config import ConfigParser
from src.utils.utils import get_time


class CSMTrainer(ITrainer):
    """
    A trainer for the Canonical Surface Mapping problem
    The following notations are used in the documentation
    W - Width of the image
    H - Height of the image
    B - Batch size of the image
    CP - Number of camera pose hypothesis. CP is 1 if only one pose is predicted or
    if the ground truth pose is used during the training

    """

    def __init__(self, config: ConfigParser.ConfigObject, device):
        """
        :param config: A dictionary containing the following parameters
            template: Path to the mesh template for the data as an obj file
            epochs: Number of epochs for the training
            checkpoint: Path to a checkpoint to pre load a model. None if no weights are to be loaded.
            optim.type: Type of the optimizer to the used during the training. Allowed values are 'adam' and 'sgd'
            optim.lr: Learning rate for the optimizer
            optim.beta1: Beta1 value for the optimizer
            out_dir: Path to the directory where the summaries and the checkpoints should be stored
            batch_size: Batch size to be used in the dataloader
            shuffle: True or False. True if you want to shuffle the data during the training
            workers: Number of workers to be used for the data processing
        :param device: Device to store the tensors. Default: cuda
        """
        self.device = torch.device(device)
        self.data_cfg = config.dataset

        super(CSMTrainer, self).__init__(config.train)
        with open(osp.join(self.summary_dir, "config.json"), "w+") as f:
            json.dump(config, f, indent=3)

        # overfit
        # old_num_samples = self.dataset.num_samples
        # self.dataset.num_samples = 50
        # self.config.pose_warmup_step = (
        #     self.config.pose_warmup_step * self.dataset.num_samples)//old_num_samples

        self.summary_writer.add_text("Train Config", json.dumps(self.config))

        # normalize loss by weighting coefficients; multiply by 10 to get similiar ranges in comparison to previous weightings
        loss_weights = self.config.loss.values()
        for k, v in self.config.loss.items():
            self.config.loss[k] = 10*v / sum(loss_weights)

        self.gt_2d_pos_grid = get_gt_positions_grid(
            (self.data_cfg.img_size, self.data_cfg.img_size)).to(self.device).permute(2, 0, 1)
        self.gt_2d_pos_grid = self.gt_2d_pos_grid.unsqueeze(0).unsqueeze(0)

        self.texture_map = self.dataset.texture_map
        self.template_mesh = self.dataset.template_mesh
        template_mesh_colors = self._get_template_mesh_colors()
        self.summary_writer.add_mesh('Template', self.template_mesh.verts_packed().unsqueeze(0),
                                     faces=self.template_mesh.faces_packed().unsqueeze(0),
                                     colors=template_mesh_colors)
        self.key_point_colors = np.random.uniform(0, 1, (len(self.dataset.kp_names), 3))

        # Running losses to calculate mean loss per epoch for all types of losses
        self.running_loss = torch.tensor([0, 0, 0, 0, 0, 0], dtype=torch.float32)
        if self.config.use_gt_cam:
            self.config.pose_warmup_step = 0

    def train(self, **kwargs):
        super(CSMTrainer, self).train(**kwargs)

        # return last loss for evaluation purposes
        return self.running_loss

    def _calculate_loss(self, step, batch, epoch):
        """
        Calculates the total loss for the batch which is a combination of the
        - Geometric cycle consistency loss
        - Visibility constraint loss
        - Mask re-projection loss
        - Camera pose diverse loss

        The mask re-projection and diverse loss are only calculated if the
        ground truth camera pose is not used

        :param batch: Batch data from the data loader which is a dict containing the following parameters
        img: The input image
        mask: The ground truth foreground mask
        sfm_pose: The ground truth camera pose
        use_gt_cam_pos: True or False. False if you want to model to predict the camera poses as well.

        :return: The total loss calculated for the batch
        """
        img = batch['img'].to(self.device, dtype=torch.float)
        mask = batch['mask'].unsqueeze(1).to(self.device, dtype=torch.float)
        scale = batch['scale'].to(self.device, dtype=torch.float)
        trans = batch['trans'].to(self.device, dtype=torch.float)
        quat = batch['quat'].to(self.device, dtype=torch.float)

        pred_out = self.model(img, mask, scale, trans, quat, epoch)

<<<<<<< HEAD
        loss = self._calculate_loss_for_predictions(mask, pred_out, epoch < self.config.pose_warmup_epochs, epoch < self.config.arti_epochs)

        return loss, pred_out

    def _calculate_loss_for_predictions(self, mask: torch.tensor, pred_out: dict, epoch : int, pose_warmup: bool = False, not_arti: bool = True) -> torch.tensor:
=======
        loss = self._calculate_loss_for_predictions(
            mask,  pred_out,   (epoch*(step+1) + step) < self.config.pose_warmup_step, epoch < self.config.arti_epochs)

        return loss, pred_out

    def _calculate_loss_for_predictions(self, mask: torch.tensor, pred_out: dict,  pose_warmup: bool = False, not_arti: bool = True) -> torch.tensor:
>>>>>>> 1b7a0703
        """Calculates the loss from the output

        :param mask: (B X 1 X H X W) foreground mask
        :param pred_out: A dictionary cotaining the output of the CSM model
        :param epoch : The number of epoch during the training
        :return: The computed loss from the output for the batch
        """

        pred_z = pred_out['pred_z']
        pred_masks = pred_out['pred_masks']
        pred_depths = pred_out['pred_depths']
        pred_positions = pred_out['pred_positions']

        loss = torch.zeros_like(self.running_loss)

        prob_coeffs = None
        if not self.config.use_gt_cam and not self.config.use_sampled_cam:
            _, _, _, prob_coeffs = pred_out['pred_poses']
            # TOOD: why?
            prob_coeffs = torch.add(prob_coeffs, 0.1)

        if self.config.loss.geometric > 0 and not pose_warmup:
            loss[0] = self.config.loss.geometric * geometric_cycle_consistency_loss(
                self.gt_2d_pos_grid, pred_positions, mask, coeffs=prob_coeffs)

        if self.config.loss.visibility > 0 and not pose_warmup:
            loss[1] = self.config.loss.visibility * visibility_constraint_loss(
                pred_depths, pred_z, mask, coeffs=prob_coeffs)

        if not self.config.use_gt_cam:
            _, _, pred_quat, pred_prob = pred_out['pred_poses']
            if self.config.loss.mask > 0:
                loss[2] = self.config.loss.mask * \
                    mask_reprojection_loss(
                        mask, pred_masks, coeffs=prob_coeffs)
            if self.config.loss.diverse > 0 and (not pose_warmup or not self.config.loss.get("mask_only", True)):
                loss[3] = self.config.loss.diverse * diverse_loss(pred_prob)

            if self.config.loss.quat > 0 and (not pose_warmup or not self.config.loss.get("mask_only", True)):
                loss[4] = self.config.loss.quat * \
                    quaternion_regularization_loss(pred_quat)

        # TODO:add config: use_arti & loss.arti & arti_threshold
        if self.config.use_arti and not not_arti:
            pred_arti_translation = pred_out["pred_arti_translation"]
            loss[5] = self.config.loss.arti * \
                articulation_loss(pred_arti_translation)

        #TODO:add config: use_arti & loss.arti & arti_threshold
        if self.config.use_arti and not not_arti:
            pred_arti_translation = pred_out["pred_arti_translation"]
            loss[5] = self.config.loss.arti * articulation_loss(pred_arti_translation)

        self.running_loss = torch.add(self.running_loss, loss)

        return loss.sum()

    def _epoch_end_call(self, current_epoch, total_epochs, total_steps):
        # Save checkpoint after every 10 epochs
        if current_epoch % 5 == 0:
            self._save_model(osp.join(self.checkpoint_dir,
                                      'model_%s_%d' % (get_time(), current_epoch)))

        self.running_loss = torch.true_divide(self.running_loss, total_steps)

        # Add loss summaries & reset the running losses
        self.summary_writer.add_scalar(
            'loss/geometric', self.running_loss[0], current_epoch)
        self.summary_writer.add_scalar(
            'loss/visibility', self.running_loss[1], current_epoch)

        if not self.config.use_gt_cam:

            self.summary_writer.add_scalar(
                'loss/mask', self.running_loss[2], current_epoch)
            self.summary_writer.add_scalar(
                'loss/diverse', self.running_loss[3], current_epoch)
            self.summary_writer.add_scalar(
                'loss/quat', self.running_loss[4], current_epoch)

        if current_epoch != (total_epochs-1):
            self.running_loss = torch.zeros_like(self.running_loss)

    def _batch_end_call(self, batch, loss, out, step, total_steps, epoch, total_epochs):

        self._add_summaries(step, epoch, out, batch)

    def _load_dataset(self) -> torch.utils.data.Dataset:
        """
        Returns the dataset based on the input category
        """

        if self.data_cfg.category == 'car':
            return P3DDataset(self.data_cfg, self.device)
        elif self.data_cfg.category == 'bird':
            return CubDataset(self.data_cfg, self.device)
        else:
            return ImnetDataset(self.data_cfg, self.device)

    def _get_model(self):
        """
        Returns a torch model which takes image(B X W X H) and mask (B X W X H) and returns a
        dictionary containing the following parameters

        pred_positions: A (B X CP X W X H X 2) tensor with the final projected positions in camera frame
        after performing 2D to 3D to 2D transformations
        pred_depths: A (B X CP X W X H) tensor with the depths rendered either using the predicted camera poses
        or the ground truth pose
        pred_z: A (B X CP X W X H) tensor with the z values in the camera frame for the positions predicted by the model
        pred_poses: A (B X CP X 6) tensor containing the predicted camera poses if config.use_gt_cam_pos is False.
        pred_masks: A (B X CP X W X H) tensor with masks rendered using the predicted camera poses.
        Is used only if config.use_gt_cam_pos is False

        :return: A torch model satisfying the above input output structure
        """

<<<<<<< HEAD
        model = CSM(self.dataset.template_mesh, self.dataset.mean_shape, self.config.use_gt_cam, 
=======
        model = CSM(self.dataset.template_mesh, self.dataset.mean_shape, self.config.use_gt_cam,
>>>>>>> 1b7a0703
                    self.config.num_cam_poses, self.config.use_sampled_cam, self.config.use_arti,
                    self.config.arti_epochs, self.dataset.arti_info_mesh).to(self.device)

        return model

    def _add_summaries(self, step, epoch, out, batch):
        """
        Adds image summaries to the summary writer

        :param step: Current optimization step number (Batch number)
        :param epoch: Current epoch
        :param out: A dictionary containing the output from the model
        :param batch: A dictionary containing the batched inputs to the model
        """

        uv = out['uv']
        pred_z = out['pred_z']
        pred_masks = out['pred_masks']
        pred_depths = out['pred_depths']
        pred_positions = out['pred_positions']
        rotation = out['rotation']
        translation = out['translation']
        # last element of tuple contains probabilities
        pred_prob = out['pred_poses'][-1]

        img = batch['img'].to(self.device, dtype=torch.float)
        mask = batch['mask'].unsqueeze(1).to(self.device, dtype=torch.float)

        sum_step = int(step / self.config.log.image_summary_step)

        if step % self.config.log.image_summary_step == 0 and epoch % self.config.log.image_epoch == 0:

            # self._add_kp_summaries(rotation, translation, batch, epoch, sum_step)
            self._add_loss_vis(pred_positions, mask, epoch, sum_step)
            self._add_input_vis(img, mask, epoch, sum_step)
            self._add_pred_vis(uv, pred_z, pred_depths, pred_masks, img, mask, epoch,
                               sum_step, (epoch*(step+1) + step) < self.config.pose_warmup_step)
            self.add_distr_vis(
                epoch, sum_step, pred_prob.clone().detach().cpu(), 0)

    def _add_kp_summaries(self, rotation, translation, batch, epoch, sum_step):

        img = batch['img'].to(self.device, dtype=torch.float)
        camera = OpenGLOrthographicCameras(
            device=self.device, R=rotation.view(-1, 3, 3), T=translation.view(-1, 3))

        kps = batch['kp'].to(self.device, dtype=torch.float)
        kps[:, :, :2] = ((kps[:, :, :2] + 1)/2) * 255
        kps = kps.to(torch.int32)

        kp_img = draw_key_points(img, kps, self.key_point_colors)
        self.summary_writer.add_images('%d/kp/kp' % epoch, kp_img, sum_step)

        # Plot the key points directly using the 3D keypoints and projecting them onto image plane
        kp_3d = torch.from_numpy(self.dataset.kp_3d).to(
            self.device, dtype=torch.float32).unsqueeze(0)
        xyz = camera.transform_points(kp_3d)
        xy = (((xyz[:, :, :2] + 1)/2) * 255).to(torch.int32)
        kp_xy = torch.cat((xy, kps[:, :, 2:]), dim=2)
        kp3d_to_image = draw_key_points(img, kp_xy, self.key_point_colors)
        self.summary_writer.add_images(
            '%d/kp/kp3d_to_image' % epoch, kp3d_to_image, sum_step)

        # Draw key points by converting 3D kps to uv values and then back to 3D
        kp_uv = convert_3d_to_uv_coordinates(kp_3d)
        uv_flatten = kp_uv.view(-1, 2)
        uv_3d = self.model.uv_to_3d(uv_flatten).view(1, -1, 3)
        xyz = camera.transform_points(uv_3d)
        xy = (((xyz[:, :, :2] + 1) / 2) * 255).to(torch.int32)
        kp_xy = torch.cat((xy, kps[:, :, 2:]), dim=2)
        kp3d_to_uv_to_3d_to_image = draw_key_points(
            img, kp_xy, self.key_point_colors)
        self.summary_writer.add_images(
            '%d/kp/kp3d_to_uv_to_3d_to_image' % epoch, kp3d_to_uv_to_3d_to_image, sum_step)

    def _add_loss_vis(self, pred_positions, mask, epoch, sum_step):
        """
        Add loss visualizations to the tensorboard summaries
        """

        loss_values = torch.mean(geometric_cycle_consistency_loss(
            self.gt_2d_pos_grid, pred_positions, mask, reduction='none'), dim=2, keepdim=True)

        loss_values = loss_values.view(-1, 1,
                                       loss_values.size(-2), loss_values.size(-2))

        loss_values = (loss_values - loss_values.min()) / \
            (loss_values.max()-loss_values.min())
        self.summary_writer.add_images(
            '%d/pred/geometric' % epoch, loss_values, sum_step)

    def _add_input_vis(self, img, mask, epoch, sum_step):
        """
        Add input data (img, mask) visualizations to the tensorboard summaries
        """

        self.summary_writer.add_images('%d/data/img' % epoch, img, sum_step)
        self.summary_writer.add_images('%d/data/mask' % epoch, mask, sum_step)

    def _add_pred_vis(self, uv, pred_z, pred_depths, pred_masks, img, mask, epoch, sum_step, warmup):
        """
        Add predicted output (depth, uv, masks) visualizations to the tensorboard summaries
        """
        self.summary_writer.add_images(
            '%d/pred/mask' % epoch, pred_masks.view(-1, 1, pred_masks.size(-2), pred_masks.size(-1)), sum_step)

        depth = (pred_depths - pred_depths.min()) / \
            (pred_depths.max()-pred_depths.min())
        self.summary_writer.add_images(
            '%d/pred/depth' % epoch, depth.view(-1, 1, depth.size(-2), depth.size(-1)), sum_step)

        if not warmup:
            uv_color, uv_blend = sample_uv_contour(
                img, uv.permute(0, 2, 3, 1), self.texture_map, mask)
            self.summary_writer.add_images(
                '%d/pred/uv_blend' % epoch, uv_blend, sum_step)
            self.summary_writer.add_images(
                '%d/pred/uv' % epoch, uv_color * mask, sum_step)

            z = (pred_z - pred_z.min()) / (pred_z.max() - pred_z.min())
            self.summary_writer.add_images(
                '%d/pred/z' % epoch, z.view(-1, 1, z.size(-2), z.size(-1)), sum_step)

    def _get_template_mesh_colors(self):
        """
        Creates the colors for the template mesh using the texture map. These colors can be used for tensorboard mesh summary.
        """

        vertices = self.template_mesh.verts_packed()
        vertices_uv = convert_3d_to_uv_coordinates(vertices)
        colors = torch.nn.functional.grid_sample(self.texture_map.unsqueeze(0),
                                                 2*vertices_uv.unsqueeze(0).unsqueeze(0)-1)

        colors = colors.squeeze(2).permute(0, 2, 1) * 255

        return colors.to(torch.int)

    def add_distr_vis(self, epoch, sum_step, probs, sample_idx):

        sns.set(style="white", rc={"axes.facecolor": (0, 0, 0, 0)})

        # Create the data
        tiles = torch.arange(1, probs.size(0)+1)
        batch = torch.repeat_interleave(tiles, probs.size(1))

        num_hypo = torch.arange(1, probs.size(
            1)+1, dtype=torch.int).repeat(probs.size(0))
        probs = torch.flatten(probs)

        df = pd.DataFrame(dict(probs=probs, batch=batch, num_hypo=num_hypo))

        # Initialize the FacetGrid object
        pal = sns.cubehelix_palette(10, rot=-.25, light=.7)
        g = sns.FacetGrid(df, row="batch", hue="batch", aspect=2,
                          height=2, palette=pal, margin_titles=True)

        # Draw the densities in a few steps
        #g.map(sns.kdeplot, "x", clip_on=False, shade=True, alpha=1, lw=1.5, bw=.2)
        #g.map(sns.kdeplot, "x", clip_on=False, color="w", lw=2, bw=.2)
        #g.map(plt.axhline, y=0, lw=2, clip_on=False)
        g.map(sns.barplot, x="num_hypo", y="probs", data=df, ci=None)

        # Define and use a simple function to label the plot in axes coordinates

        # Remove axes details that don't play well with overlap
        g.set_titles("")
        # g.set(yticks=[])
        g.despine(bottom=True, left=True)

        fig = g.fig
        # fig.savefig("out.png")

        # If we haven't already shown or saved the plot, then we need to
        # draw the figure first...
        fig.canvas.draw()

        # Now we can save it to a numpy array.
        data = np.fromstring(fig.canvas.tostring_rgb(), dtype=np.uint8, sep='')
        data = data.reshape(fig.canvas.get_width_height()[::-1] + (3,))
        data = np.moveaxis(data.reshape(1, *data.shape), -1, 1)
        # print(data)
        self.summary_writer.add_images(
            "%d/pred/cam_hypo_probs" % epoch, data, sum_step)<|MERGE_RESOLUTION|>--- conflicted
+++ resolved
@@ -118,20 +118,12 @@
 
         pred_out = self.model(img, mask, scale, trans, quat, epoch)
 
-<<<<<<< HEAD
-        loss = self._calculate_loss_for_predictions(mask, pred_out, epoch < self.config.pose_warmup_epochs, epoch < self.config.arti_epochs)
-
-        return loss, pred_out
-
-    def _calculate_loss_for_predictions(self, mask: torch.tensor, pred_out: dict, epoch : int, pose_warmup: bool = False, not_arti: bool = True) -> torch.tensor:
-=======
         loss = self._calculate_loss_for_predictions(
             mask,  pred_out,   (epoch*(step+1) + step) < self.config.pose_warmup_step, epoch < self.config.arti_epochs)
 
         return loss, pred_out
 
     def _calculate_loss_for_predictions(self, mask: torch.tensor, pred_out: dict,  pose_warmup: bool = False, not_arti: bool = True) -> torch.tensor:
->>>>>>> 1b7a0703
         """Calculates the loss from the output
 
         :param mask: (B X 1 X H X W) foreground mask
@@ -180,11 +172,6 @@
             loss[5] = self.config.loss.arti * \
                 articulation_loss(pred_arti_translation)
 
-        #TODO:add config: use_arti & loss.arti & arti_threshold
-        if self.config.use_arti and not not_arti:
-            pred_arti_translation = pred_out["pred_arti_translation"]
-            loss[5] = self.config.loss.arti * articulation_loss(pred_arti_translation)
-
         self.running_loss = torch.add(self.running_loss, loss)
 
         return loss.sum()
@@ -248,11 +235,7 @@
         :return: A torch model satisfying the above input output structure
         """
 
-<<<<<<< HEAD
-        model = CSM(self.dataset.template_mesh, self.dataset.mean_shape, self.config.use_gt_cam, 
-=======
         model = CSM(self.dataset.template_mesh, self.dataset.mean_shape, self.config.use_gt_cam,
->>>>>>> 1b7a0703
                     self.config.num_cam_poses, self.config.use_sampled_cam, self.config.use_arti,
                     self.config.arti_epochs, self.dataset.arti_info_mesh).to(self.device)
 
