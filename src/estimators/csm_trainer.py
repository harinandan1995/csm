--- conflicted
+++ resolved
@@ -96,11 +96,7 @@
 
         return loss, pred_out
 
-<<<<<<< HEAD
-    def _calculate_loss_for_predictions(self, mask: torch.tensor, pred_out: dict, pose_warmup: bool = False, not_arti: bool = True) -> torch.tensor:
-=======
     def _calculate_loss_for_predictions(self, mask: torch.tensor, pred_out: dict,  pose_warmup: bool = False, not_arti: bool = True) -> torch.tensor:
->>>>>>> f356934e
         """Calculates the loss from the output
 
         :param mask: (B X 1 X H X W) foreground mask
