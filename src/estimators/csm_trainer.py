--- conflicted
+++ resolved
@@ -122,16 +122,9 @@
         if current_epoch % 5 == 0:
             self._save_model(osp.join(self.checkpoint_dir,
                                       'model_%s_%d' % (get_time(), current_epoch)))
-<<<<<<< HEAD
-        self.summary_writer.add_scalar(
-            'loss/geometric', self.running_loss_1 / total_steps, current_epoch)
-        self.summary_writer.add_scalar(
-            'loss/visibility', self.running_loss_2 / total_steps, current_epoch)
-=======
 
         self.summary_writer.add_scalar('loss/geometric', self.running_loss_1 / total_steps, current_epoch)
         self.summary_writer.add_scalar('loss/visibility', self.running_loss_2 / total_steps, current_epoch)
->>>>>>> ab6cbb2e
         self.running_loss_1 = 0
         self.running_loss_2 = 0
 
@@ -233,32 +226,6 @@
         loss_values = (loss_values - loss_values.min())/(loss_values.max()-loss_values.min())
         self.summary_writer.add_images('%d/pred/geometric' % epoch, loss_values, sum_step)
 
-<<<<<<< HEAD
-            loss_values = torch.mean(geometric_cycle_consistency_loss(
-                self.gt_2d_pos_grid, pred_positions, mask, reduction='none'), dim=2)
-            loss_values = (loss_values - loss_values.min()) / \
-                (loss_values.max()-loss_values.min())
-            self.summary_writer.add_images(
-                '%d/pred/geometric' % epoch, loss_values, sum_step)
-
-            uv_color, uv_blend = sample_uv_contour(
-                img, uv.permute(0, 2, 3, 1), self.texture_map, mask)
-            self.summary_writer.add_images('data/img', img, sum_step)
-            self.summary_writer.add_images('data/mask', mask, sum_step)
-
-            self.summary_writer.add_images('pred/uv_blend', uv_blend, sum_step)
-            self.summary_writer.add_images(
-                'pred/uv', uv_color * mask, sum_step)
-            depth = (pred_depths - pred_depths.min()) / \
-                (pred_depths.max()-pred_depths.min())
-            z = (pred_z - pred_z.min()) / (pred_z.max() - pred_z.min())
-            self.summary_writer.add_images(
-                'pred/depth', depth.view(-1, 1, depth.size(-2), depth.size(-1)), sum_step)
-            self.summary_writer.add_images(
-                'pred/z', z.view(-1, 1, z.size(-2), z.size(-1)), sum_step)
-            self.summary_writer.add_images(
-                'pred/mask', pred_masks.view(-1, 1, pred_masks.size(-2), pred_masks.size(-1)), sum_step)
-=======
     def _add_input_vis(self, img, mask, epoch, sum_step):
 
         self.summary_writer.add_images('%d/data/img' % epoch, img, sum_step)
@@ -277,7 +244,6 @@
         self.summary_writer.add_images('%d/pred/z' % epoch, z.view(-1, 1, z.size(-2), z.size(-1)), sum_step)
 
         self.summary_writer.add_images('%d/pred/mask' % epoch, pred_masks.view(-1, 1, pred_masks.size(-2), pred_masks.size(-1)), sum_step)
->>>>>>> ab6cbb2e
 
     def _get_template_mesh_colors(self):
         """
