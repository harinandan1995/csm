--- conflicted
+++ resolved
@@ -127,27 +127,15 @@
             self._save_model(osp.join(self.checkpoint_dir,
                                       'model_%s_%d' % (get_time(), current_epoch)))
 
-<<<<<<< HEAD
-        self.summary_writer.add_scalar(
-            'loss/geometric', self.running_loss_1 / total_steps, current_epoch)
-        self.summary_writer.add_scalar(
-            'loss/visibility', self.running_loss_2 / total_steps, current_epoch)
-=======
         # Add loss summaries & reset the running losses
         self.summary_writer.add_scalar('loss/geometric', self.running_loss_1 // total_steps, current_epoch)
         self.summary_writer.add_scalar('loss/visibility', self.running_loss_2 // total_steps, current_epoch)
->>>>>>> 2ffe1151
         self.running_loss_1 = 0
         self.running_loss_2 = 0
 
         if not self.config.use_gt_cam:
 
-<<<<<<< HEAD
-            self.summary_writer.add_scalar(
-                'loss/mask', self.running_loss_3 / total_steps, current_epoch)
-=======
             self.summary_writer.add_scalar('loss/mask', self.running_loss_3 // total_steps, current_epoch)
->>>>>>> 2ffe1151
             self.running_loss_3 = 0
             self.running_loss_4 = 0
 
@@ -244,23 +232,6 @@
         Add predicted output (depth, uv, masks) visualizations to the tensorboard summaries
         """
 
-<<<<<<< HEAD
-        uv_color, uv_blend = sample_uv_contour(
-            img, uv.permute(0, 2, 3, 1), self.texture_map, mask)
-        self.summary_writer.add_images(
-            '%d/pred/uv_blend' % epoch, uv_blend, sum_step)
-        self.summary_writer.add_images(
-            '%d/pred/uv' % epoch, uv_color * mask, sum_step)
-
-        depth = (pred_depths - pred_depths.min()) / \
-            (pred_depths.max()-pred_depths.min())
-        self.summary_writer.add_images(
-            '%d/pred/depth' % epoch, depth.view(-1, 1, depth.size(-2), depth.size(-1)), sum_step)
-
-        z = (pred_z - pred_z.min()) / (pred_z.max() - pred_z.min())
-        self.summary_writer.add_images(
-            '%d/pred/z' % epoch, z.view(-1, 1, z.size(-2), z.size(-1)), sum_step)
-=======
         uv_color, uv_blend = sample_uv_contour(img, uv.permute(0, 2, 3, 1), self.texture_map, mask)
         self.summary_writer.add_images('%d/pred/uv_blend' % epoch, uv_blend, sum_step)
         self.summary_writer.add_images('%d/pred/uv' % epoch, uv_color * mask, sum_step)
@@ -270,7 +241,6 @@
         
         z = (pred_z - pred_z.min()) // (pred_z.max() - pred_z.min())
         self.summary_writer.add_images('%d/pred/z' % epoch, z.view(-1, 1, z.size(-2), z.size(-1)), sum_step)
->>>>>>> 2ffe1151
 
         self.summary_writer.add_images(
             '%d/pred/mask' % epoch, pred_masks.view(-1, 1, pred_masks.size(-2), pred_masks.size(-1)), sum_step)
