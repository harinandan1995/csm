dataset:
  category: 'zebra'
  img_size: 256
  img_height: 320
  img_width: 512
  split: 'train'
  transform: 'flip'
  padding_frac: 0.05
  jitter_frac: 0.05
  flip: True
  tight_crop: False
  flip_train: True

  dir:
    texture: 'resources/color_maps/horse/map3.png'
    template: '/mnt/raid/csmteam/datasets/cachedir/models/zebra/zebra.obj'
    data_dir: '/mnt/raid/csmteam/datasets/ImageNet'
    cache_dir: '/mnt/raid/csmteam/datasets/cachedir'

train:
  batch_size: 2
<<<<<<< HEAD
  epochs: 250
=======
  epochs: 200
>>>>>>> 1b7a0703
  shuffle: True
  workers: 16
  checkpoint: ''
  out_dir: '/mnt/raid/csmteam/out/cam_hypo_debug'
  use_gt_cam: False
  use_sampled_cam: False
  use_arti: False
  num_cam_poses: 8
<<<<<<< HEAD
  pose_warmup_epochs: 1
=======
  pose_warmup_step: 2000
>>>>>>> 1b7a0703
  arti_epochs: 0
  log:
    image_summary_step: 10
    image_epoch: 5
  loss:
<<<<<<< HEAD
    geometric: 1
    visibility: 10
    mask: 5
    diverse: 0.05
    quat: 0.1
    arti: 10.0
=======
    geometric: 2.
    visibility: 1.
    mask: 2.
    diverse: 0.01
    quat: 10.
    arti: 10.
>>>>>>> 1b7a0703
  optim:
    lr: 0.0001
    beta1: 0.9
    type: 'adam'<|MERGE_RESOLUTION|>--- conflicted
+++ resolved
@@ -19,11 +19,7 @@
 
 train:
   batch_size: 2
-<<<<<<< HEAD
-  epochs: 250
-=======
   epochs: 200
->>>>>>> 1b7a0703
   shuffle: True
   workers: 16
   checkpoint: ''
@@ -32,31 +28,18 @@
   use_sampled_cam: False
   use_arti: False
   num_cam_poses: 8
-<<<<<<< HEAD
-  pose_warmup_epochs: 1
-=======
   pose_warmup_step: 2000
->>>>>>> 1b7a0703
   arti_epochs: 0
   log:
     image_summary_step: 10
     image_epoch: 5
   loss:
-<<<<<<< HEAD
-    geometric: 1
-    visibility: 10
-    mask: 5
-    diverse: 0.05
-    quat: 0.1
-    arti: 10.0
-=======
     geometric: 2.
     visibility: 1.
     mask: 2.
     diverse: 0.01
     quat: 10.
     arti: 10.
->>>>>>> 1b7a0703
   optim:
     lr: 0.0001
     beta1: 0.9
