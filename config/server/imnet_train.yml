dataset:
  category: 'zebra'
  img_size: 256
  img_height: 320
  img_width: 512
  split: 'train'
  transform: 'flip'
  padding_frac: 0.05
  jitter_frac: 0.05
  flip: True
  tight_crop: False
  flip_train: True

  dir:
    texture: 'resources/color_maps/horse/map3.png'
    template: '/mnt/raid/csmteam/datasets/cachedir/models/zebra/zebra.obj'
    data_dir: '/mnt/raid/csmteam/datasets/ImageNet'
    cache_dir: '/mnt/raid/csmteam/datasets/cachedir'

train:
<<<<<<< HEAD
  batch_size: 2
  epochs: 200
=======
  batch_size: 16
  epochs: 250
>>>>>>> a520010e
  shuffle: True
  workers: 16
  checkpoint: ''
  out_dir: '/mnt/raid/csmteam/out/cam_hypo_debug'
  use_gt_cam: False
  use_sampled_cam: True
  use_arti: False
  num_cam_poses: 8
<<<<<<< HEAD
  pose_warmup_step: 2000
=======
  pose_warmup_epochs: 0
>>>>>>> a520010e
  arti_epochs: 0
  log:
    image_summary_step: 10
    image_epoch: 5
  loss:
    geometric: 2.
    visibility: 1.
    mask: 2.
    diverse: 0.01
    quat: 10.
    arti: 10.
  optim:
    lr: 0.0001
    beta1: 0.9
    type: 'adam'<|MERGE_RESOLUTION|>--- conflicted
+++ resolved
@@ -18,13 +18,8 @@
     cache_dir: '/mnt/raid/csmteam/datasets/cachedir'
 
 train:
-<<<<<<< HEAD
   batch_size: 2
   epochs: 200
-=======
-  batch_size: 16
-  epochs: 250
->>>>>>> a520010e
   shuffle: True
   workers: 16
   checkpoint: ''
@@ -33,11 +28,7 @@
   use_sampled_cam: True
   use_arti: False
   num_cam_poses: 8
-<<<<<<< HEAD
   pose_warmup_step: 2000
-=======
-  pose_warmup_epochs: 0
->>>>>>> a520010e
   arti_epochs: 0
   log:
     image_summary_step: 10
