dataset:
  category: 'zebra'
  img_size: 256
  img_height: 320
  img_width: 512
  split: 'train'
  transform: 'flip'
  padding_frac: 0.05
  jitter_frac: 0.05
  flip: True
  tight_crop: False
  flip_train: True

  dir:
    texture: 'resources/color_maps/horse/map3.png'
    template: 'datasets/cachedir/models/zebra/zebra.obj'
    data_dir: 'datasets/ImageNet'
    cache_dir: 'datasets/cachedir'

train:
  batch_size: 5
  epochs: 100
  shuffle: True
  workers: 4
  checkpoint: ''
  out_dir: './out'
  use_gt_cam: True
  use_sampled_cam: False
  use_arti: True
  num_cam_poses: 8
<<<<<<< HEAD
  pose_warmup_epochs: 10
=======
  pose_warmup_step: 2000
>>>>>>> 1b7a0703
  arti_epochs: 50
  log:
    image_summary_step: 30
    image_epoch: 1
  loss:
<<<<<<< HEAD
    geometric: 1
    visibility: 10
    mask: 2
    diverse: 0.05
    quat: 0.1
=======
    geometric: 1.
    visibility: 1.
    mask: 1.
    diverse: 0.005
    quat: 10.
>>>>>>> 1b7a0703
    arti: 10.0
  optim:
    lr: 0.0001
    beta1: 0.9
    type: 'adam'<|MERGE_RESOLUTION|>--- conflicted
+++ resolved
@@ -28,29 +28,17 @@
   use_sampled_cam: False
   use_arti: True
   num_cam_poses: 8
-<<<<<<< HEAD
-  pose_warmup_epochs: 10
-=======
   pose_warmup_step: 2000
->>>>>>> 1b7a0703
   arti_epochs: 50
   log:
     image_summary_step: 30
     image_epoch: 1
   loss:
-<<<<<<< HEAD
-    geometric: 1
-    visibility: 10
-    mask: 2
-    diverse: 0.05
-    quat: 0.1
-=======
     geometric: 1.
     visibility: 1.
     mask: 1.
     diverse: 0.005
     quat: 10.
->>>>>>> 1b7a0703
     arti: 10.0
   optim:
     lr: 0.0001
